--- conflicted
+++ resolved
@@ -207,6 +207,8 @@
         self.seq_3prime_ratio = dict()
         self.seq_5prime_ratio = dict()
         self.nucleotides = ['A','C','G','T']
+        self.seq_3prime_avg_data = []
+        self.seq_5prime_avg_data = []
         for path_var in self.seq_bias_path_list:
             seq_model = SEQModel()
             seq_model.from_file(path_var)
@@ -217,19 +219,20 @@
             self.path_var = path_var.split('/')[-2]
             ratio_dict_3prime = dict()
             ratio_dict_5prime = dict()
-
+            avg_3prime_array = [0]*len(obs3_array[0])
+            avg_5prime_array = [0]*len(obs5_array[0])
             for i in range(len(self.nucleotides)):
                 obs_3prime = obs3_array[i]
                 exp_3prime = exp3_array[i]
                 obs_5prime = obs5_array[i]
                 exp_5prime = exp5_array[i]
-
                 ratio_3prime_dict = OrderedDict()
                 ratio_5prime_dict = OrderedDict()
                 j = 1
                 for o,e in zip(obs_3prime, exp_3prime):
                     ratio = o/e
                     ratio_3prime_dict[j] = ratio
+                    avg_3prime_array[j-1] += ratio
                     j += 1
                 ratio_dict_3prime[self.nucleotides[i]] = ratio_3prime_dict 
 
@@ -237,11 +240,29 @@
                 for o,e in zip(obs_5prime, exp_5prime):
                     ratio = o/e
                     ratio_5prime_dict[j] = ratio
+                    avg_5prime_array[j-1] = ratio
                     j += 1
                 ratio_dict_5prime[self.nucleotides[i]] = ratio_5prime_dict
 
+            self.seq_3prime_avg_data.append([x/len(self.nucleotides) for x in avg_3prime_array])
+            self.seq_5prime_avg_data.append([x/len(self.nucleotides) for x in avg_5prime_array])
             self.seq_3prime_ratio[self.path_var] = ratio_dict_3prime
             self.seq_5prime_ratio[self.path_var] = ratio_dict_5prime
+        self.seq_3prime_heatmap_data = []
+        self.seq_5prime_heatmap_data = []
+        for avg_data1 in self.seq_3prime_avg_data:
+            cosine_distance_vector = []
+            for avg_data2 in self.seq_3prime_avg_data:
+                cosine_distance_vector.append(spatial.distance.cosine(avg_data1,avg_data2))
+            self.seq_3prime_heatmap_data.append(cosine_distance_vector)
+
+        for avg_data1 in self.seq_5prime_avg_data:
+            cosine_distance_vector = []
+            for avg_data2 in self.seq_5prime_avg_data:
+                cosine_distance_vector.append(spatial.distance.cosine(avg_data1,avg_data2))
+            self.seq_5prime_heatmap_data.append(cosine_distance_vector)
+
+        seq_heat_map_labels = [x.split('/')[-2] for x in self.seq_bias_path_list]
 
         A3_dict = dict()
         C3_dict = dict()
@@ -446,11 +467,6 @@
         'xmin': 0,
         'tt_label': '<b>{point.x:,.0f} bp</b>: {point.y:,.0f}',
         }
-<<<<<<< HEAD
-        self.add_section( plot = linegraph.plot(self.seq_5prime_ratio, fprimeconfig) )
-        self.add_section( plot = heatmap.plot(self.gc_heatmap_data, self.gc_heatmap_labels))
-        self.add_section( plot = linegraph.plot(self.salmon_fld, pconfig))
-=======
         self.add_section( plot = linegraph.plot(G5_dict, fgprimeconfig) )
 
         ftprimeconfig = {
@@ -475,8 +491,50 @@
         'xmin': 0,
         'tt_label': '<b>{point.x:,.0f} bp</b>: {point.y:,.0f}',
         }
+
+        gcheatmapconfig = {
+        'smooth_points': 500,
+        'id': 'salmon_plot',
+        'title': 'Salmon: Cosine Similarity for the Average GC Bias accross the samples',
+        'ylab': 'Average Ratio (Observed/Expected)',
+        'xlab': 'Read count',
+        'ymin': 0,
+        'xmin': 0,
+        'tt_label': '<b>{point.x:,.0f} bp</b>: {point.y:,.0f}',
+        }
+
+        seq3primeheatmappconfig = {
+        'smooth_points': 500,
+        'id': 'salmon_plot',
+        'title': 'Salmon: Cosine Similarity for the Average Sequential Bias (3 Prime) accross the samples',
+        'ylab': 'Average Ratio (Observed/Expected)',
+        'xlab': 'Read count',
+        'ymin': 0,
+        'xmin': 0,
+        'tt_label': '<b>{point.x:,.0f} bp</b>: {point.y:,.0f}',
+        }
+
+        seq5sprimeheatmappconfig = {
+        'smooth_points': 500,
+        'id': 'salmon_plot',
+        'title': 'Salmon: Cosine Similarity for the Average Sequential Bias (5 Prime) accross the samples',
+        'ylab': 'Average Ratio (Observed/Expected)',
+        'xlab': 'Read count',
+        'ymin': 0,
+        'xmin': 0,
+        'tt_label': '<b>{point.x:,.0f} bp</b>: {point.y:,.0f}',
+        }
+
         self.add_section( plot = linegraph.plot(self.seq_bias_avg, seqavgconfig) )
-
-
-        self.add_section( plot = linegraph.plot(self.salmon_fld, pconfig) )
->>>>>>> 77ca370d
+        self.add_section( plot = heatmap.plot(self.gc_heatmap_data, self.gc_heatmap_labels,self.gc_heatmap_labels,gcheatmapconfig))
+        self.add_section( plot = heatmap.plot(self.seq_3prime_heatmap_data,seq_heat_map_labels,seq_heat_map_labels,seq3primeheatmappconfig))
+        self.add_section( plot = heatmap.plot(self.seq_5prime_heatmap_data,seq_heat_map_labels,seq_heat_map_labels,seq5sprimeheatmappconfig))
+        self.add_section( plot = linegraph.plot(self.salmon_fld, pconfig))
+
+
+        '''
+        Cosine Similarity for the Average GC Bias accross the samples
+        Cosine Similarity for the Average Sequential Bias (3 Prime) accross the samples
+        Cosine Similarity for the Average Sequential Bias (5 Prime) accross the samples
+
+        '''